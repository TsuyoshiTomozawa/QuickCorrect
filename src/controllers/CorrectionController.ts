/**
 * CorrectionController - 統合版添削処理制御
 * 
 * EventBusと連携して添削ワークフローを管理
 */

import { eventBus, EventType } from '../services/EventBus';
import { 
  CorrectionResult, 
  CorrectionMode, 
  ErrorCode,
  CorrectionChange 
} from '../types/interfaces';
import { v4 as uuidv4 } from 'uuid';

// AI Providerインターフェース
export interface AIProvider {
  name: string;
  correctText(text: string, mode: CorrectionMode, options?: any): Promise<CorrectionResult>;
  isAvailable(): boolean;
}

// 添削リクエスト
export interface CorrectionRequest {
  id: string;
  text: string;
  mode: CorrectionMode;
  provider?: string;
  timestamp: Date;
  retryCount: number;
}

export class CorrectionController {
  private providers: Map<string, AIProvider> = new Map();
  private activeRequests: Map<string, CorrectionRequest> = new Map();
  private currentMode: CorrectionMode = 'business';
  private options = {
    autoCorrect: true,
    autoCopy: true,
    saveHistory: true,
    retryAttempts: 3,
    retryDelay: 1000,
    timeout: 30000
  };
  
  constructor() {
    this.setupEventListeners();
    this.setupWorkflow();
  }

  /**
   * イベントリスナーの設定
   */
  private setupEventListeners(): void {
    // テキスト選択イベントを監視
    eventBus.on(EventType.TEXT_SELECTED, async (payload) => {
      if (this.options.autoCorrect) {
        await this.startCorrection(payload.text, this.currentMode);
      }
    });

    // 設定変更イベントを監視
    eventBus.on(EventType.SETTINGS_CHANGED, (payload) => {
      if (payload.correction) {
        this.updateOptions(payload.correction);
      }
      if (payload.defaultMode) {
        this.currentMode = payload.defaultMode;
      }
    });
  }

  /**
   * ワークフローの設定
   */
  private setupWorkflow(): void {
    // 添削開始 → プロバイダー選択 → API呼び出し → 結果処理 → 完了通知
    
    eventBus.on(EventType.CORRECTION_STARTED, async (payload) => {
      const request = this.activeRequests.get(payload.requestId);
      if (!request) return;
      
      try {
        // プロバイダーの選択と実行
        const result = await this.executeCorrection(request);
        
        // 成功イベントを発行
        eventBus.emit(EventType.CORRECTION_COMPLETED, {
          result,
          requestId: request.id,
          duration: Date.now() - request.timestamp.getTime()
        });
        
      } catch (error) {
        // エラーハンドリング
        await this.handleCorrectionError(request, error);
      } finally {
        // リクエストをクリーンアップ
        this.activeRequests.delete(request.id);
      }
    });
  }

  /**
   * AIプロバイダーを登録
   */
  registerProvider(provider: AIProvider): void {
    this.providers.set(provider.name, provider);
    console.log(`AI Provider registered: ${provider.name}`);
  }

  /**
   * 添削を開始
   */
  async startCorrection(text: string, mode?: CorrectionMode): Promise<string> {
    // 入力検証
    if (!text || text.trim().length === 0) {
      eventBus.emit(EventType.CORRECTION_FAILED, {
        error: {
          code: 'VALIDATION_ERROR' as ErrorCode,
          message: 'テキストが空です',
          timestamp: new Date()
        },
        requestId: '',
        text
      });
      return '';
    }

    // リクエストを作成
    const request: CorrectionRequest = {
      id: uuidv4(),
      text: text.trim(),
      mode: mode || this.currentMode,
      timestamp: new Date(),
      retryCount: 0
    };

    // アクティブリクエストに追加
    this.activeRequests.set(request.id, request);

    // 添削開始イベントを発行
    eventBus.emit(EventType.CORRECTION_STARTED, {
      text: request.text,
      mode: request.mode,
      requestId: request.id
    });

    return request.id;
  }

  /**
<<<<<<< HEAD
   * Correct text using AI (簡易版API互換メソッド)
   */
  async correctText(text: string, mode: CorrectionMode): Promise<CorrectionResult> {
    const result = await this.correctTextAdvanced({
      text,
      mode
    });
    
    if (!result) {
      throw new Error('テキストの添削中にエラーが発生しました');
    }
    
    return result;
  }

  /**
   * テキストを添削（高度な機能版）
   */
  async correctTextAdvanced(request: CorrectionRequest): Promise<CorrectionResult | null> {
    if (this.isProcessing) {
      this.emit('error', {
        code: 'VALIDATION_ERROR' as ErrorCode,
        message: '既に処理中です',
        details: { request }
      });
      return null;
=======
   * 添削を実行
   */
  private async executeCorrection(request: CorrectionRequest): Promise<CorrectionResult> {
    // プロバイダーの選択
    const provider = this.selectProvider(request.provider);
    if (!provider) {
      throw new Error('利用可能なプロバイダーがありません');
>>>>>>> 4e468fd1
    }

    // タイムアウト付きで実行
    const correctionPromise = provider.correctText(
      request.text, 
      request.mode,
      { timeout: this.options.timeout }
    );

    const timeoutPromise = new Promise<never>((_, reject) => {
      setTimeout(() => reject(new Error('添削タイムアウト')), this.options.timeout);
    });

    try {
      const result = await Promise.race([correctionPromise, timeoutPromise]);
      
<<<<<<< HEAD
      if (!provider || !provider.isAvailable()) {
        // プロバイダーが利用できない場合、モック結果を返す
        const result = await this.mockCorrection(request.text, request.mode);
        
        // 後処理
        await this.postProcessResult(result, request);
        
        this.emit('correction-completed', result);
        return result;
=======
      // 変更箇所を検出
      if (!result.changes || result.changes.length === 0) {
        result.changes = this.detectChanges(request.text, result.text);
>>>>>>> 4e468fd1
      }
      
      // 統計情報を記録
      eventBus.emit(EventType.USAGE_RECORDED, {
        provider: provider.name,
        mode: request.mode,
        inputLength: request.text.length,
        outputLength: result.text.length,
        processingTime: result.processingTime,
        timestamp: new Date()
      });
      
      return result;
      
    } catch (error) {
      // リトライ処理
      if (request.retryCount < this.options.retryAttempts) {
        request.retryCount++;
        await new Promise(resolve => setTimeout(resolve, this.options.retryDelay * request.retryCount));
        return await this.executeCorrection(request);
      }
      
      throw error;
    }
  }

  /**
<<<<<<< HEAD
   * Mock correction for development
   */
  private async mockCorrection(text: string, mode: CorrectionMode): Promise<CorrectionResult> {
    // Simulate processing delay
    await new Promise(resolve => setTimeout(resolve, 1500));
    
    // Simple mock corrections based on mode
    let correctedText = text;
    const changes: CorrectionChange[] = [];
    
    // Apply different corrections based on mode
    switch (mode) {
      case 'business':
        correctedText = this.applyBusinessCorrections(text, changes);
        break;
      case 'academic':
        correctedText = this.applyAcademicCorrections(text, changes);
        break;
      case 'casual':
        correctedText = this.applyCasualCorrections(text, changes);
        break;
      case 'presentation':
        correctedText = this.applyPresentationCorrections(text, changes);
        break;
    }
    
    return {
      text: correctedText,
      explanation: `${mode}モードで添削しました。`,
      changes,
      confidence: 0.95,
      processingTime: 1500,
      model: 'mock-model-v1'
    };
  }
  
  private applyBusinessCorrections(text: string, changes: CorrectionChange[]): string {
    let result = text;
    
    // Example: Replace casual expressions with formal ones
    const replacements = [
      { from: 'です。', to: 'でございます。', reason: 'より丁寧な表現' },
      { from: 'ありがとう', to: 'ありがとうございます', reason: '敬語表現' },
      { from: 'すみません', to: '申し訳ございません', reason: 'ビジネス敬語' }
    ];
    
    replacements.forEach(({ from, to, reason }) => {
      if (result.includes(from)) {
        const position = result.indexOf(from);
        changes.push({
          original: from,
          corrected: to,
          reason,
          position: { start: position, end: position + from.length }
        });
        result = result.replace(new RegExp(from, 'g'), to);
      }
    });
    
    return result;
  }
  
  private applyAcademicCorrections(text: string, changes: CorrectionChange[]): string {
    // Academic style corrections
    return text + '\n\n（学術的な添削が適用されました）';
  }
  
  private applyCasualCorrections(text: string, changes: CorrectionChange[]): string {
    // Casual style corrections
    return text + '\n\n（カジュアルな添削が適用されました）';
  }
  
  private applyPresentationCorrections(text: string, changes: CorrectionChange[]): string {
    // Presentation style corrections
    return text + '\n\n（プレゼンテーション向けの添削が適用されました）';
  }

  /**
   * バッチ添削（複数テキストの一括処理）
   */
  async correctBatch(texts: string[], mode: CorrectionMode): Promise<CorrectionResult[]> {
    const results: CorrectionResult[] = [];
    
    this.emit('batch-started', { count: texts.length, mode });
    
    for (let i = 0; i < texts.length; i++) {
      try {
        const result = await this.correctTextAdvanced({
          text: texts[i],
          mode
        });
        
        if (result) {
          results.push(result);
        }
        
        this.emit('batch-progress', {
          current: i + 1,
          total: texts.length,
          result
        });
        
      } catch (error) {
        this.emit('batch-error', {
          index: i,
          text: texts[i],
          error
        });
=======
   * プロバイダーを選択
   */
  private selectProvider(preferredProvider?: string): AIProvider | null {
    if (preferredProvider) {
      const provider = this.providers.get(preferredProvider);
      if (provider && provider.isAvailable()) {
        return provider;
>>>>>>> 4e468fd1
      }
    }

    // 利用可能な最初のプロバイダーを返す
    for (const [_, provider] of this.providers) {
      if (provider.isAvailable()) {
        return provider;
      }
    }

    return null;
  }

  /**
   * エラーハンドリング
   */
  private async handleCorrectionError(request: CorrectionRequest, error: any): Promise<void> {
    const errorCode = this.determineErrorCode(error);
    
    eventBus.emit(EventType.CORRECTION_FAILED, {
      error: {
        code: errorCode,
        message: error.message || '添削中にエラーが発生しました',
        details: error,
        timestamp: new Date()
      },
      requestId: request.id,
      text: request.text
    });

    // システムエラーも発行
    if (errorCode === 'UNKNOWN_ERROR') {
      eventBus.emit(EventType.SYSTEM_ERROR, {
        error: {
          code: errorCode,
          message: '予期しないエラーが発生しました',
          details: error,
          timestamp: new Date()
        },
        context: { request }
      });
    }
  }

  /**
   * エラーコードを判定
   */
  private determineErrorCode(error: any): ErrorCode {
    if (error.message?.includes('ネットワーク') || error.code === 'ENOTFOUND') {
      return 'NETWORK_ERROR';
    }
    if (error.message?.includes('API') || error.response?.status >= 400) {
      return 'API_ERROR';
    }
<<<<<<< HEAD
    
    // プロバイダーがない場合は mock を返す
    return 'mock';
  }

  /**
   * トークン数を推定（簡易版）
   */
  private estimateTokens(text: string): number {
    // 日本語の場合、1文字≒2トークンとして概算
    const japaneseChars = (text.match(/[\u3000-\u303f\u3040-\u309f\u30a0-\u30ff\u4e00-\u9faf]/g) || []).length;
    const otherChars = text.length - japaneseChars;
    
    return Math.ceil(japaneseChars * 2 + otherChars * 0.25);
=======
    if (error.message?.includes('権限') || error.message?.includes('Permission')) {
      return 'PERMISSION_ERROR';
    }
    return 'UNKNOWN_ERROR';
>>>>>>> 4e468fd1
  }

  /**
   * テキストの変更箇所を検出
   */
  private detectChanges(original: string, corrected: string): CorrectionChange[] {
    const changes: CorrectionChange[] = [];
    
    // 単純な単語レベルの差分検出
    const originalWords = original.split(/(\s+|[。、！？])/);
    const correctedWords = corrected.split(/(\s+|[。、！？])/);
    
    let position = 0;
    const maxLength = Math.max(originalWords.length, correctedWords.length);
    
    for (let i = 0; i < maxLength; i++) {
      const origWord = originalWords[i] || '';
      const corrWord = correctedWords[i] || '';
      
      if (origWord !== corrWord && origWord && corrWord) {
        changes.push({
          original: origWord,
          corrected: corrWord,
          reason: this.inferChangeReason(origWord, corrWord),
          position: {
            start: position,
            end: position + origWord.length
          }
        });
      }
      
      position += origWord.length;
    }
    
    return changes;
  }

  /**
   * 変更理由を推測
   */
  private inferChangeReason(original: string, corrected: string): string {
    // 敬語変換
    if (corrected.includes('です') || corrected.includes('ます')) {
      return '敬語表現への変換';
    }
    
    // 漢字変換
    if (original.match(/[\u3040-\u309f]/) && corrected.match(/[\u4e00-\u9faf]/)) {
      return '漢字変換';
    }
    
    // 句読点
    if (original.match(/[、。]/) || corrected.match(/[、。]/)) {
      return '句読点の修正';
    }
    
    return '表現の改善';
  }

  /**
   * 添削モードを設定
   */
  setMode(mode: CorrectionMode): void {
    this.currentMode = mode;
    eventBus.emit(EventType.SETTINGS_CHANGED, { defaultMode: mode });
  }

  /**
   * 現在のモードを取得
   */
  getMode(): CorrectionMode {
    return this.currentMode;
  }

  /**
   * バッチ添削（複数テキストの一括処理）
   */
  async correctBatch(texts: string[], mode?: CorrectionMode): Promise<string[]> {
    const requestIds: string[] = [];
    
    // 全てのリクエストを開始
    for (const text of texts) {
      const requestId = await this.startCorrection(text, mode);
      if (requestId) {
        requestIds.push(requestId);
      }
    }
    
    // 全ての完了を待つ
    return new Promise((resolve) => {
      const results: string[] = [];
      let completed = 0;
      
      const listener = (payload: any) => {
        if (requestIds.includes(payload.requestId)) {
          results.push(payload.result.text);
          completed++;
          
          if (completed === requestIds.length) {
            eventBus.off(EventType.CORRECTION_COMPLETED, listener);
            resolve(results);
          }
        }
      };
      
      eventBus.on(EventType.CORRECTION_COMPLETED, listener);
    });
  }

  /**
   * オプションを更新
   */
  updateOptions(options: Partial<typeof this.options>): void {
    this.options = { ...this.options, ...options };
  }

  /**
   * アクティブなリクエスト数を取得
   */
  getActiveRequestCount(): number {
    return this.activeRequests.size;
  }

  /**
   * プロバイダーの状態を確認
   */
  checkProvidersHealth(): Map<string, boolean> {
    const health = new Map<string, boolean>();
    
    for (const [name, provider] of this.providers) {
      health.set(name, provider.isAvailable());
    }
    
    return health;
  }

  /**
   * クリーンアップ処理
   */
  destroy(): void {
    this.activeRequests.clear();
    this.providers.clear();
  }
}<|MERGE_RESOLUTION|>--- conflicted
+++ resolved
@@ -8,17 +8,20 @@
 import { 
   CorrectionResult, 
   CorrectionMode, 
+  AppSettings,
   ErrorCode,
   CorrectionChange 
 } from '../types/interfaces';
 import { v4 as uuidv4 } from 'uuid';
 
-// AI Providerインターフェース
+// AI Providerインターフェース（両方の実装を統合）
 export interface AIProvider {
   name: string;
   correctText(text: string, mode: CorrectionMode, options?: any): Promise<CorrectionResult>;
   isAvailable(): boolean;
 }
+
+export interface AIProviderInterface extends AIProvider {}
 
 // 添削リクエスト
 export interface CorrectionRequest {
@@ -28,13 +31,29 @@
   provider?: string;
   timestamp: Date;
   retryCount: number;
+  options?: {
+    temperature?: number;
+    maxTokens?: number;
+    systemPrompt?: string;
+  };
+}
+
+export interface CorrectionOptions {
+  autoCorrect: boolean;
+  autoCopy: boolean;
+  saveHistory: boolean;
+  retryAttempts: number;
+  retryDelay: number;
+  timeout?: number;
 }
 
 export class CorrectionController {
   private providers: Map<string, AIProvider> = new Map();
   private activeRequests: Map<string, CorrectionRequest> = new Map();
   private currentMode: CorrectionMode = 'business';
-  private options = {
+  private isProcessing: boolean = false;
+  private settings: AppSettings | null = null;
+  private options: CorrectionOptions = {
     autoCorrect: true,
     autoCopy: true,
     saveHistory: true,
@@ -43,7 +62,10 @@
     timeout: 30000
   };
   
-  constructor() {
+  constructor(options?: Partial<CorrectionOptions>) {
+    if (options) {
+      this.options = { ...this.options, ...options };
+    }
     this.setupEventListeners();
     this.setupWorkflow();
   }
@@ -110,6 +132,54 @@
   }
 
   /**
+   * 設定を更新
+   */
+  updateSettings(settings: AppSettings): void {
+    this.settings = settings;
+    this.currentMode = settings.defaultMode;
+    eventBus.emit(EventType.SETTINGS_CHANGED, settings);
+  }
+
+  /**
+   * Correct text using AI (簡易版API互換メソッド)
+   */
+  async correctText(text: string, mode: CorrectionMode): Promise<CorrectionResult> {
+    const requestId = await this.startCorrection(text, mode);
+    
+    if (!requestId) {
+      throw new Error('テキストの添削を開始できませんでした');
+    }
+    
+    // 結果を待つ
+    return new Promise((resolve, reject) => {
+      const timeout = setTimeout(() => {
+        reject(new Error('添削タイムアウト'));
+      }, this.options.timeout || 30000);
+      
+      const successHandler = (payload: any) => {
+        if (payload.requestId === requestId) {
+          clearTimeout(timeout);
+          eventBus.off(EventType.CORRECTION_COMPLETED, successHandler);
+          eventBus.off(EventType.CORRECTION_FAILED, failHandler);
+          resolve(payload.result);
+        }
+      };
+      
+      const failHandler = (payload: any) => {
+        if (payload.requestId === requestId) {
+          clearTimeout(timeout);
+          eventBus.off(EventType.CORRECTION_COMPLETED, successHandler);
+          eventBus.off(EventType.CORRECTION_FAILED, failHandler);
+          reject(new Error(payload.error.message));
+        }
+      };
+      
+      eventBus.on(EventType.CORRECTION_COMPLETED, successHandler);
+      eventBus.on(EventType.CORRECTION_FAILED, failHandler);
+    });
+  }
+
+  /**
    * 添削を開始
    */
   async startCorrection(text: string, mode?: CorrectionMode): Promise<string> {
@@ -150,42 +220,14 @@
   }
 
   /**
-<<<<<<< HEAD
-   * Correct text using AI (簡易版API互換メソッド)
-   */
-  async correctText(text: string, mode: CorrectionMode): Promise<CorrectionResult> {
-    const result = await this.correctTextAdvanced({
-      text,
-      mode
-    });
-    
-    if (!result) {
-      throw new Error('テキストの添削中にエラーが発生しました');
-    }
-    
-    return result;
-  }
-
-  /**
-   * テキストを添削（高度な機能版）
-   */
-  async correctTextAdvanced(request: CorrectionRequest): Promise<CorrectionResult | null> {
-    if (this.isProcessing) {
-      this.emit('error', {
-        code: 'VALIDATION_ERROR' as ErrorCode,
-        message: '既に処理中です',
-        details: { request }
-      });
-      return null;
-=======
    * 添削を実行
    */
   private async executeCorrection(request: CorrectionRequest): Promise<CorrectionResult> {
     // プロバイダーの選択
     const provider = this.selectProvider(request.provider);
     if (!provider) {
-      throw new Error('利用可能なプロバイダーがありません');
->>>>>>> 4e468fd1
+      // プロバイダーが利用できない場合、モック結果を返す
+      return await this.mockCorrection(request.text, request.mode);
     }
 
     // タイムアウト付きで実行
@@ -196,27 +238,15 @@
     );
 
     const timeoutPromise = new Promise<never>((_, reject) => {
-      setTimeout(() => reject(new Error('添削タイムアウト')), this.options.timeout);
+      setTimeout(() => reject(new Error('添削タイムアウト')), this.options.timeout || 30000);
     });
 
     try {
       const result = await Promise.race([correctionPromise, timeoutPromise]);
       
-<<<<<<< HEAD
-      if (!provider || !provider.isAvailable()) {
-        // プロバイダーが利用できない場合、モック結果を返す
-        const result = await this.mockCorrection(request.text, request.mode);
-        
-        // 後処理
-        await this.postProcessResult(result, request);
-        
-        this.emit('correction-completed', result);
-        return result;
-=======
       // 変更箇所を検出
       if (!result.changes || result.changes.length === 0) {
         result.changes = this.detectChanges(request.text, result.text);
->>>>>>> 4e468fd1
       }
       
       // 統計情報を記録
@@ -244,7 +274,6 @@
   }
 
   /**
-<<<<<<< HEAD
    * Mock correction for development
    */
   private async mockCorrection(text: string, mode: CorrectionMode): Promise<CorrectionResult> {
@@ -323,37 +352,6 @@
   }
 
   /**
-   * バッチ添削（複数テキストの一括処理）
-   */
-  async correctBatch(texts: string[], mode: CorrectionMode): Promise<CorrectionResult[]> {
-    const results: CorrectionResult[] = [];
-    
-    this.emit('batch-started', { count: texts.length, mode });
-    
-    for (let i = 0; i < texts.length; i++) {
-      try {
-        const result = await this.correctTextAdvanced({
-          text: texts[i],
-          mode
-        });
-        
-        if (result) {
-          results.push(result);
-        }
-        
-        this.emit('batch-progress', {
-          current: i + 1,
-          total: texts.length,
-          result
-        });
-        
-      } catch (error) {
-        this.emit('batch-error', {
-          index: i,
-          text: texts[i],
-          error
-        });
-=======
    * プロバイダーを選択
    */
   private selectProvider(preferredProvider?: string): AIProvider | null {
@@ -361,7 +359,6 @@
       const provider = this.providers.get(preferredProvider);
       if (provider && provider.isAvailable()) {
         return provider;
->>>>>>> 4e468fd1
       }
     }
 
@@ -416,27 +413,10 @@
     if (error.message?.includes('API') || error.response?.status >= 400) {
       return 'API_ERROR';
     }
-<<<<<<< HEAD
-    
-    // プロバイダーがない場合は mock を返す
-    return 'mock';
-  }
-
-  /**
-   * トークン数を推定（簡易版）
-   */
-  private estimateTokens(text: string): number {
-    // 日本語の場合、1文字≒2トークンとして概算
-    const japaneseChars = (text.match(/[\u3000-\u303f\u3040-\u309f\u30a0-\u30ff\u4e00-\u9faf]/g) || []).length;
-    const otherChars = text.length - japaneseChars;
-    
-    return Math.ceil(japaneseChars * 2 + otherChars * 0.25);
-=======
     if (error.message?.includes('権限') || error.message?.includes('Permission')) {
       return 'PERMISSION_ERROR';
     }
     return 'UNKNOWN_ERROR';
->>>>>>> 4e468fd1
   }
 
   /**
@@ -547,10 +527,18 @@
   }
 
   /**
+   * 添削の差分を生成
+   */
+  generateDiff(original: string, corrected: string): CorrectionChange[] {
+    return this.detectChanges(original, corrected);
+  }
+
+  /**
    * オプションを更新
    */
-  updateOptions(options: Partial<typeof this.options>): void {
+  updateOptions(options: Partial<CorrectionOptions>): void {
     this.options = { ...this.options, ...options };
+    eventBus.emit(EventType.SETTINGS_CHANGED, { correction: this.options });
   }
 
   /**
@@ -571,6 +559,20 @@
     }
     
     return health;
+  }
+
+  /**
+   * 処理中かどうかを取得
+   */
+  isCurrentlyProcessing(): boolean {
+    return this.activeRequests.size > 0;
+  }
+
+  /**
+   * 統計情報をリセット
+   */
+  resetStatistics(): void {
+    eventBus.emit(EventType.STATISTICS_RESET, { timestamp: new Date() });
   }
 
   /**
