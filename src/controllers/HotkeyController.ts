--- conflicted
+++ resolved
@@ -12,11 +12,8 @@
   private currentHotkey: string;
   private isRegistered: boolean = false;
   private readonly defaultHotkey: string;
-<<<<<<< HEAD
   private registeredHotkeys: Map<string, () => void> = new Map();
-=======
   private previousClipboard: string = '';
->>>>>>> 4e468fd1
   
   constructor() {
     this.defaultHotkey = process.platform === 'darwin' ? 'Cmd+T' : 'Ctrl+T';
@@ -157,19 +154,6 @@
   }
 
   /**
-<<<<<<< HEAD
-   * 全てのホットキーを解除
-   */
-  unregisterAll(): void {
-    globalShortcut.unregisterAll();
-    this.isRegistered = false;
-    this.registeredHotkeys.clear();
-    this.emit('all-unregistered');
-  }
-
-  /**
-=======
->>>>>>> 4e468fd1
    * ホットキーが押された時の処理
    */
   private async handleHotkeyPress(): Promise<void> {
@@ -384,6 +368,7 @@
   unregisterAll(): void {
     globalShortcut.unregisterAll();
     this.isRegistered = false;
+    this.registeredHotkeys.clear();
   }
 
   /**
