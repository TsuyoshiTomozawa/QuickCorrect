/**
 * ClipboardController - 統合版クリップボード管理
 * 
 * EventBusと連携してクリップボード操作を管理
 */

import { clipboard, nativeImage } from 'electron';
import { eventBus, EventType } from '../services/EventBus';
import { CorrectionResult, ErrorCode } from '../types/interfaces';

export class ClipboardController {
  private watchInterval: NodeJS.Timeout | null = null;
  private lastClipboardContent: string = '';
  private options = {
    autoFormat: true,
    preserveFormatting: true,
    notifyOnCopy: true
  };
  
  constructor() {
    this.setupEventListeners();
    this.lastClipboardContent = this.readText();
  }

  /**
<<<<<<< HEAD
   * Get currently selected text from clipboard
   * (Preload API互換メソッド)
   */
  async getSelectedText(): Promise<string> {
    try {
      // First, clear the clipboard to ensure we get fresh selection
      const originalClipboard = clipboard.readText();
      
      // TODO: Implement system-specific keyboard simulation to copy selected text
      // For now, return current clipboard content
      return clipboard.readText();
    } catch (error) {
      console.error('Error getting selected text:', error);
      return '';
    }
  }

  /**
   * Copy text to clipboard (Preload API互換メソッド)
   */
  async copyToClipboard(text: string): Promise<boolean> {
    return await this.copyText(text);
  }

  /**
   * Get current clipboard text (Preload API互換メソッド)
   */
  async getClipboardText(): Promise<string> {
    return this.readText();
=======
   * イベントリスナーの設定
   */
  private setupEventListeners(): void {
    // 添削完了イベントを監視して自動コピー
    eventBus.on(EventType.CORRECTION_COMPLETED, async (payload) => {
      if (this.options.notifyOnCopy) {
        await this.copyCorrectionResult(payload.result);
      }
    });

    // 設定変更イベントを監視
    eventBus.on(EventType.SETTINGS_CHANGED, (payload) => {
      if (payload.clipboard) {
        this.updateOptions(payload.clipboard);
      }
    });
>>>>>>> 4e468fd1
  }

  /**
   * テキストをクリップボードにコピー
   */
  async copyText(text: string): Promise<boolean> {
    try {
      clipboard.writeText(text);
      
      eventBus.emit(EventType.CLIPBOARD_COPIED, {
        text,
        format: 'plain',
        timestamp: new Date()
      });
      
      return true;
    } catch (error) {
      eventBus.emit(EventType.CLIPBOARD_COPY_FAILED, {
        error: {
          code: 'CLIPBOARD_ERROR' as ErrorCode,
          message: 'クリップボードへのコピーに失敗しました',
          details: error,
          timestamp: new Date()
        }
      });
      return false;
    }
  }

  /**
   * リッチテキストをクリップボードにコピー
   */
  async copyRichText(html: string, plainText?: string): Promise<boolean> {
    try {
      const text = plainText || this.stripHtml(html);
      
      if (this.options.preserveFormatting) {
        clipboard.write({
          text,
          html
        });
      } else {
        clipboard.writeText(text);
      }
      
      eventBus.emit(EventType.CLIPBOARD_COPIED, {
        text: html,
        format: 'rich',
        timestamp: new Date()
      });
      
      return true;
    } catch (error) {
      eventBus.emit(EventType.CLIPBOARD_COPY_FAILED, {
        error: {
          code: 'CLIPBOARD_ERROR' as ErrorCode,
          message: 'リッチテキストのコピーに失敗しました',
          details: error,
          timestamp: new Date()
        }
      });
      return false;
    }
  }

  /**
   * 添削結果をクリップボードにコピー
   */
  async copyCorrectionResult(result: CorrectionResult): Promise<boolean> {
    try {
      if (this.options.autoFormat && result.changes && result.changes.length > 0) {
        const htmlContent = this.generateHighlightedHtml(result);
        return await this.copyRichText(htmlContent, result.text);
      } else {
        return await this.copyText(result.text);
      }
    } catch (error) {
      eventBus.emit(EventType.SYSTEM_ERROR, {
        error: {
          code: 'CLIPBOARD_ERROR' as ErrorCode,
          message: '添削結果のコピーに失敗しました',
          details: error,
          timestamp: new Date()
        }
      });
      return false;
    }
  }

  /**
   * 選択されたテキストを取得（ホットキー処理用）
   */
  async getSelectedText(): Promise<string> {
    try {
      // 現在のクリップボードの内容を保存
      const previousContent = clipboard.readText();
      
      // プラットフォーム別のコピーコマンドを実行
      await this.triggerCopy();
      
      // 少し待つ
      await new Promise(resolve => setTimeout(resolve, 50));
      
      // 新しいクリップボードの内容を取得
      const selectedText = clipboard.readText();
      
      // 元のクリップボードの内容を復元
      if (previousContent !== selectedText) {
        setTimeout(() => {
          clipboard.writeText(previousContent);
        }, 100);
      }
      
      return selectedText;
    } catch (error) {
      console.error('選択テキスト取得エラー:', error);
      return '';
    }
  }

  /**
   * プラットフォーム別のコピーコマンドを実行
   */
  private async triggerCopy(): Promise<void> {
    const { execSync } = require('child_process');
    
    try {
      if (process.platform === 'darwin') {
        // macOS: Cmd+C
        execSync(`osascript -e 'tell application "System Events" to keystroke "c" using command down'`);
      } else if (process.platform === 'win32') {
        // Windows: Ctrl+C
        execSync('powershell -command "$wshell = New-Object -ComObject wscript.shell; $wshell.SendKeys(\'^c\')"');
      } else {
        // Linux: Ctrl+C
        execSync('xdotool key ctrl+c');
      }
    } catch (error) {
      console.error('コピーコマンド実行エラー:', error);
    }
  }

  /**
   * クリップボードからテキストを読み取り
   */
  readText(): string {
    try {
      return clipboard.readText();
    } catch (error) {
      eventBus.emit(EventType.SYSTEM_ERROR, {
        error: {
          code: 'CLIPBOARD_ERROR' as ErrorCode,
          message: 'クリップボードの読み取りに失敗しました',
          details: error,
          timestamp: new Date()
        }
      });
      return '';
    }
  }

  /**
   * クリップボードの変更を監視開始
   */
  startWatching(interval: number = 500): void {
    if (this.watchInterval) {
      this.stopWatching();
    }

    this.watchInterval = setInterval(() => {
      const currentContent = this.readText();
      
      if (currentContent !== this.lastClipboardContent) {
        this.lastClipboardContent = currentContent;
        
        eventBus.emit(EventType.CLIPBOARD_CHANGED, {
          content: currentContent,
          timestamp: new Date()
        });
      }
    }, interval);
  }

  /**
   * クリップボードの監視を停止
   */
  stopWatching(): void {
    if (this.watchInterval) {
      clearInterval(this.watchInterval);
      this.watchInterval = null;
    }
  }

  /**
   * 変更箇所をハイライトしたHTMLを生成
   */
  private generateHighlightedHtml(result: CorrectionResult): string {
    let html = `<div style="font-family: -apple-system, BlinkMacSystemFont, 'Segoe UI', Roboto, sans-serif;">`;
    let workingText = result.text;
    
    if (result.changes && result.changes.length > 0) {
      let lastIndex = 0;
      const sortedChanges = [...result.changes].sort((a, b) => a.position.start - b.position.start);
      
      sortedChanges.forEach(change => {
        const beforeText = workingText.substring(lastIndex, change.position.start);
        const highlightedText = `<span style="background-color: #ffeb3b; font-weight: bold; padding: 2px 4px; border-radius: 3px;">${this.escapeHtml(change.corrected)}</span>`;
        
        html += this.escapeHtml(beforeText) + highlightedText;
        lastIndex = change.position.end;
      });
      
      html += this.escapeHtml(workingText.substring(lastIndex));
    } else {
      html += this.escapeHtml(workingText);
    }
    
    if (result.explanation) {
      html += `<div style="margin-top: 20px; padding: 10px; background-color: #f5f5f5; border-radius: 5px;">`;
      html += `<strong style="color: #666;">説明:</strong> ${this.escapeHtml(result.explanation)}`;
      html += `</div>`;
    }
    
    html += `</div>`;
    
    return html;
  }

  /**
   * HTMLタグを除去
   */
  private stripHtml(html: string): string {
    return html.replace(/<[^>]*>/g, '');
  }

  /**
   * HTMLエスケープ
   */
  private escapeHtml(text: string): string {
    const escapeMap: { [key: string]: string } = {
      '&': '&amp;',
      '<': '&lt;',
      '>': '&gt;',
      '"': '&quot;',
      "'": '&#39;'
    };
    
    return text.replace(/[&<>"']/g, match => escapeMap[match]);
  }

  /**
   * オプションを更新
   */
  updateOptions(options: Partial<typeof this.options>): void {
    this.options = { ...this.options, ...options };
  }

  /**
   * クリーンアップ処理
   */
  destroy(): void {
    this.stopWatching();
  }
}<|MERGE_RESOLUTION|>--- conflicted
+++ resolved
@@ -6,12 +6,25 @@
 
 import { clipboard, nativeImage } from 'electron';
 import { eventBus, EventType } from '../services/EventBus';
-import { CorrectionResult, ErrorCode } from '../types/interfaces';
+import { CorrectionResult, CorrectionHistory, ErrorCode } from '../types/interfaces';
+
+export interface ClipboardEvent {
+  type: 'copy' | 'paste' | 'changed';
+  content: string;
+  format: 'text' | 'html' | 'rtf';
+  timestamp: Date;
+}
+
+export interface ClipboardOptions {
+  autoFormat: boolean;
+  preserveFormatting: boolean;
+  notifyOnCopy: boolean;
+}
 
 export class ClipboardController {
   private watchInterval: NodeJS.Timeout | null = null;
   private lastClipboardContent: string = '';
-  private options = {
+  private options: ClipboardOptions = {
     autoFormat: true,
     preserveFormatting: true,
     notifyOnCopy: true
@@ -23,37 +36,6 @@
   }
 
   /**
-<<<<<<< HEAD
-   * Get currently selected text from clipboard
-   * (Preload API互換メソッド)
-   */
-  async getSelectedText(): Promise<string> {
-    try {
-      // First, clear the clipboard to ensure we get fresh selection
-      const originalClipboard = clipboard.readText();
-      
-      // TODO: Implement system-specific keyboard simulation to copy selected text
-      // For now, return current clipboard content
-      return clipboard.readText();
-    } catch (error) {
-      console.error('Error getting selected text:', error);
-      return '';
-    }
-  }
-
-  /**
-   * Copy text to clipboard (Preload API互換メソッド)
-   */
-  async copyToClipboard(text: string): Promise<boolean> {
-    return await this.copyText(text);
-  }
-
-  /**
-   * Get current clipboard text (Preload API互換メソッド)
-   */
-  async getClipboardText(): Promise<string> {
-    return this.readText();
-=======
    * イベントリスナーの設定
    */
   private setupEventListeners(): void {
@@ -70,7 +52,52 @@
         this.updateOptions(payload.clipboard);
       }
     });
->>>>>>> 4e468fd1
+  }
+
+  /**
+   * Get currently selected text from clipboard
+   * (Preload API互換メソッド)
+   */
+  async getSelectedText(): Promise<string> {
+    try {
+      // 現在のクリップボードの内容を保存
+      const previousContent = clipboard.readText();
+      
+      // プラットフォーム別のコピーコマンドを実行
+      await this.triggerCopy();
+      
+      // 少し待つ
+      await new Promise(resolve => setTimeout(resolve, 50));
+      
+      // 新しいクリップボードの内容を取得
+      const selectedText = clipboard.readText();
+      
+      // 元のクリップボードの内容を復元
+      if (previousContent !== selectedText) {
+        setTimeout(() => {
+          clipboard.writeText(previousContent);
+        }, 100);
+      }
+      
+      return selectedText;
+    } catch (error) {
+      console.error('選択テキスト取得エラー:', error);
+      return '';
+    }
+  }
+
+  /**
+   * Copy text to clipboard (Preload API互換メソッド)
+   */
+  async copyToClipboard(text: string): Promise<boolean> {
+    return await this.copyText(text);
+  }
+
+  /**
+   * Get current clipboard text (Preload API互換メソッド)
+   */
+  async getClipboardText(): Promise<string> {
+    return this.readText();
   }
 
   /**
@@ -161,33 +188,21 @@
   }
 
   /**
-   * 選択されたテキストを取得（ホットキー処理用）
-   */
-  async getSelectedText(): Promise<string> {
-    try {
-      // 現在のクリップボードの内容を保存
-      const previousContent = clipboard.readText();
-      
-      // プラットフォーム別のコピーコマンドを実行
-      await this.triggerCopy();
-      
-      // 少し待つ
-      await new Promise(resolve => setTimeout(resolve, 50));
-      
-      // 新しいクリップボードの内容を取得
-      const selectedText = clipboard.readText();
-      
-      // 元のクリップボードの内容を復元
-      if (previousContent !== selectedText) {
-        setTimeout(() => {
-          clipboard.writeText(previousContent);
-        }, 100);
-      }
-      
-      return selectedText;
-    } catch (error) {
-      console.error('選択テキスト取得エラー:', error);
-      return '';
+   * 履歴アイテムをクリップボードにコピー
+   */
+  async copyFromHistory(historyItem: CorrectionHistory): Promise<boolean> {
+    try {
+      return await this.copyText(historyItem.correctedText);
+    } catch (error) {
+      eventBus.emit(EventType.SYSTEM_ERROR, {
+        error: {
+          code: 'CLIPBOARD_ERROR' as ErrorCode,
+          message: '履歴からのコピーに失敗しました',
+          details: error,
+          timestamp: new Date()
+        }
+      });
+      return false;
     }
   }
 
@@ -233,6 +248,48 @@
   }
 
   /**
+   * クリップボードからリッチテキストを読み取り
+   */
+  readRichText(): { text: string; html: string; rtf: string } {
+    try {
+      return {
+        text: clipboard.readText(),
+        html: clipboard.readHTML(),
+        rtf: clipboard.readRTF()
+      };
+    } catch (error) {
+      eventBus.emit(EventType.SYSTEM_ERROR, {
+        error: {
+          code: 'CLIPBOARD_ERROR' as ErrorCode,
+          message: 'リッチテキストの読み取りに失敗しました',
+          details: error,
+          timestamp: new Date()
+        }
+      });
+      return { text: '', html: '', rtf: '' };
+    }
+  }
+
+  /**
+   * クリップボードをクリア
+   */
+  clear(): void {
+    try {
+      clipboard.clear();
+      eventBus.emit(EventType.CLIPBOARD_CLEARED, { timestamp: new Date() });
+    } catch (error) {
+      eventBus.emit(EventType.SYSTEM_ERROR, {
+        error: {
+          code: 'CLIPBOARD_ERROR' as ErrorCode,
+          message: 'クリップボードのクリアに失敗しました',
+          details: error,
+          timestamp: new Date()
+        }
+      });
+    }
+  }
+
+  /**
    * クリップボードの変更を監視開始
    */
   startWatching(interval: number = 500): void {
@@ -261,6 +318,54 @@
     if (this.watchInterval) {
       clearInterval(this.watchInterval);
       this.watchInterval = null;
+    }
+  }
+
+  /**
+   * 画像をクリップボードにコピー
+   */
+  async copyImage(imagePath: string): Promise<boolean> {
+    try {
+      const image = nativeImage.createFromPath(imagePath);
+      clipboard.writeImage(image);
+      
+      eventBus.emit(EventType.CLIPBOARD_COPIED, {
+        path: imagePath,
+        format: 'image',
+        timestamp: new Date()
+      });
+      
+      return true;
+    } catch (error) {
+      eventBus.emit(EventType.SYSTEM_ERROR, {
+        error: {
+          code: 'CLIPBOARD_ERROR' as ErrorCode,
+          message: '画像のコピーに失敗しました',
+          details: error,
+          timestamp: new Date()
+        }
+      });
+      return false;
+    }
+  }
+
+  /**
+   * クリップボードから画像を読み取り
+   */
+  readImage(): nativeImage.NativeImage | null {
+    try {
+      const image = clipboard.readImage();
+      return image.isEmpty() ? null : image;
+    } catch (error) {
+      eventBus.emit(EventType.SYSTEM_ERROR, {
+        error: {
+          code: 'CLIPBOARD_ERROR' as ErrorCode,
+          message: '画像の読み取りに失敗しました',
+          details: error,
+          timestamp: new Date()
+        }
+      });
+      return null;
     }
   }
 
@@ -324,8 +429,15 @@
   /**
    * オプションを更新
    */
-  updateOptions(options: Partial<typeof this.options>): void {
+  updateOptions(options: Partial<ClipboardOptions>): void {
     this.options = { ...this.options, ...options };
+  }
+
+  /**
+   * 現在のオプションを取得
+   */
+  getOptions(): ClipboardOptions {
+    return { ...this.options };
   }
 
   /**
