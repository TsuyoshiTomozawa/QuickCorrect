--- conflicted
+++ resolved
@@ -1,11 +1,11 @@
 /**
-<<<<<<< HEAD
  * QuickCorrect - Main Process Entry Point (統合版)
  * 
  * Controller統合とイベント処理を実装した改良版
- */
-
-import { app, BrowserWindow, ipcMain, Menu, Tray, nativeImage } from 'electron';
+ * Model層との統合を含む
+ */
+
+import { app, BrowserWindow, ipcMain, Menu, Tray, nativeImage, globalShortcut } from 'electron';
 import * as path from 'path';
 import { eventBus, EventType } from '../services/EventBus';
 import { HotkeyController } from '../controllers/HotkeyController';
@@ -13,6 +13,8 @@
 import { ClipboardController } from '../controllers/ClipboardController';
 import { WorkflowOrchestrator } from '../services/WorkflowOrchestrator';
 import { CorrectionMode, CorrectionResult, AppSettings } from '../types/interfaces';
+import { initializeIPCHandlers, cleanupIPCHandlers } from './ipc/handlers';
+import { SettingsManager } from './settings/SettingsManager';
 
 // グローバル変数
 let mainWindow: BrowserWindow | null = null;
@@ -20,6 +22,7 @@
 let correctionController: CorrectionController;
 let clipboardController: ClipboardController;
 let workflowOrchestrator: WorkflowOrchestrator;
+let settingsManager: SettingsManager;
 let tray: Tray | null = null;
 
 // 開発モードかチェック
@@ -28,14 +31,19 @@
 /**
  * メインウィンドウを作成
  */
-function createWindow(): void {
+async function createWindow(): Promise<void> {
+  // 設定マネージャーの初期化
+  settingsManager = new SettingsManager(app.getPath('userData'));
+  const settings = await settingsManager.getSettings();
+
   mainWindow = new BrowserWindow({
-    width: 900,
-    height: 600,
+    width: settings.windowSettings.size.width,
+    height: settings.windowSettings.size.height,
     minWidth: 700,
     minHeight: 450,
     show: false,
-    alwaysOnTop: true,
+    alwaysOnTop: settings.windowSettings.alwaysOnTop,
+    opacity: settings.windowSettings.opacity,
     frame: true,
     titleBarStyle: 'hiddenInset',
     backgroundColor: '#ffffff',
@@ -48,57 +56,7 @@
     icon: path.join(__dirname, '../../assets/icon.png')
   });
 
-  // 開発環境設定
-  if (isDevelopment) {
-=======
- * QuickCorrect - Main Process Entry Point
- * 
- * This file serves as the main entry point for the Electron application.
- * It handles:
- * - Application lifecycle management
- * - Window creation and management
- * - Global hotkey registration
- * - IPC communication setup
- */
-
-import { app, BrowserWindow, globalShortcut, clipboard } from 'electron';
-import * as path from 'path';
-import { initializeIPCHandlers, cleanupIPCHandlers } from './ipc/handlers';
-import { SettingsManager } from './settings/SettingsManager';
-
-// Keep a global reference of the window object
-let mainWindow: BrowserWindow | null = null;
-let settingsManager: SettingsManager;
-
-/**
- * Create the main application window
- */
-async function createWindow(): Promise<void> {
-  // Load settings
-  settingsManager = new SettingsManager(app.getPath('userData'));
-  const settings = await settingsManager.getSettings();
-
-  // Create the browser window
-  mainWindow = new BrowserWindow({
-    width: settings.windowSettings.size.width,
-    height: settings.windowSettings.size.height,
-    minWidth: 600,
-    minHeight: 400,
-    show: false, // Don't show until ready
-    alwaysOnTop: settings.windowSettings.alwaysOnTop,
-    opacity: settings.windowSettings.opacity,
-    frame: true,
-    titleBarStyle: 'default',
-    webPreferences: {
-      nodeIntegration: false,
-      contextIsolation: true,
-      preload: path.join(__dirname, 'preload/preload.js'),
-      webSecurity: true
-    },
-    icon: path.join(__dirname, '../../assets/icon.png') // Add app icon
-  });
-
-  // Restore window position if saved
+  // ウィンドウ位置の復元
   if (settings.windowSettings.position.x !== -1 && settings.windowSettings.position.y !== -1) {
     mainWindow.setPosition(
       settings.windowSettings.position.x,
@@ -106,21 +64,24 @@
     );
   }
 
-  // Load the app
-  if (process.env.NODE_ENV === 'development') {
->>>>>>> 44e9b50d
+  // 開発環境設定
+  if (isDevelopment) {
     mainWindow.loadURL('http://localhost:3000');
     mainWindow.webContents.openDevTools();
   } else {
     mainWindow.loadFile(path.join(__dirname, '../renderer/index.html'));
   }
 
-<<<<<<< HEAD
   // ウィンドウ準備完了時
   mainWindow.once('ready-to-show', () => {
     if (mainWindow) {
       mainWindow.show();
       setupWindowEventHandlers();
+      
+      // macOSでフォーカス
+      if (process.platform === 'darwin') {
+        mainWindow.focus();
+      }
     }
   });
 
@@ -144,6 +105,28 @@
   // ウィンドウブラー
   mainWindow.on('blur', () => {
     eventBus.emit(EventType.WINDOW_BLUR, { timestamp: new Date() });
+  });
+
+  // ウィンドウ移動時に位置を保存
+  mainWindow.on('moved', () => {
+    if (mainWindow) {
+      const [x, y] = mainWindow.getPosition();
+      settingsManager.setSetting('windowSettings', {
+        position: { x, y },
+        size: mainWindow.getSize()
+      });
+    }
+  });
+
+  // ウィンドウリサイズ時にサイズを保存
+  mainWindow.on('resized', () => {
+    if (mainWindow) {
+      const [width, height] = mainWindow.getSize();
+      settingsManager.setSetting('windowSettings', {
+        position: mainWindow.getPosition(),
+        size: { width, height }
+      });
+    }
   });
 
   // 最小化時は非表示にする
@@ -228,7 +211,8 @@
   }
   
   // ホットキーの登録
-  await hotkeyController.register();
+  const settings = await settingsManager.getSettings();
+  await hotkeyController.register(settings.hotkey);
   
   // システム準備完了イベント
   eventBus.emit(EventType.SYSTEM_READY, { timestamp: new Date() });
@@ -275,6 +259,9 @@
  * IPCハンドラーを設定
  */
 function setupIPC(): void {
+  // Model層のIPCハンドラーを初期化
+  initializeIPCHandlers();
+
   // 手動テキスト添削
   ipcMain.handle('correct-text', async (event, text: string, mode?: CorrectionMode) => {
     try {
@@ -288,23 +275,29 @@
 
   // 設定取得
   ipcMain.handle('get-settings', async () => {
-    // TODO: 実際の設定管理を実装
+    const savedSettings = await settingsManager.getSettings();
     return {
+      ...savedSettings,
       hotkey: hotkeyController.getCurrentHotkey(),
-      defaultMode: correctionController.getMode(),
-      autoCorrect: true,
-      autoCopy: true
-    } as Partial<AppSettings>;
+      defaultMode: correctionController.getMode()
+    } as AppSettings;
   });
 
   // 設定保存
   ipcMain.handle('save-settings', async (event, settings: Partial<AppSettings>) => {
     try {
+      await settingsManager.setSetting('settings', settings);
       eventBus.emit(EventType.SETTINGS_CHANGED, settings);
       eventBus.emit(EventType.SETTINGS_SAVED, { 
         settings,
         timestamp: new Date() 
       });
+      
+      // ホットキーの更新
+      if (settings.hotkey && settings.hotkey !== hotkeyController.getCurrentHotkey()) {
+        await hotkeyController.register(settings.hotkey);
+      }
+      
       return { success: true };
     } catch (error) {
       return { success: false, error: error.message };
@@ -345,6 +338,17 @@
       hotkeyRegistered: hotkeyController.isHotkeyRegistered(),
       activeRequests: correctionController.getActiveRequestCount()
     };
+  });
+
+  // 選択テキスト処理のイベントリスナー
+  ipcMain.on('text-selected', (event, text: string) => {
+    if (text && text.trim()) {
+      eventBus.emit(EventType.TEXT_SELECTED, {
+        text: text.trim(),
+        source: 'renderer',
+        timestamp: new Date()
+      });
+    }
   });
 }
 
@@ -383,7 +387,7 @@
  * アプリケーション起動
  */
 app.whenReady().then(async () => {
-  createWindow();
+  await createWindow();
   createTray();
   await initializeControllers();
   setupIPC();
@@ -404,150 +408,23 @@
  * 全ウィンドウが閉じられた時
  */
 app.on('window-all-closed', () => {
-=======
-  // Show window when ready to prevent visual flash
-  mainWindow.once('ready-to-show', () => {
-    if (mainWindow) {
-      mainWindow.show();
-      
-      // Focus the window if it was triggered by hotkey
-      if (process.platform === 'darwin') {
-        mainWindow.focus();
-      }
-    }
-  });
-
-  // Save window position on move
-  mainWindow.on('moved', () => {
-    if (mainWindow) {
-      const [x, y] = mainWindow.getPosition();
-      settingsManager.setSetting('windowSettings', {
-        ...settings.windowSettings,
-        position: { x, y }
-      });
-    }
-  });
-
-  // Save window size on resize
-  mainWindow.on('resized', () => {
-    if (mainWindow) {
-      const [width, height] = mainWindow.getSize();
-      settingsManager.setSetting('windowSettings', {
-        ...settings.windowSettings,
-        size: { width, height }
-      });
-    }
-  });
-
-  // Handle window closed
-  mainWindow.on('closed', () => {
-    mainWindow = null;
-  });
-
-  // Handle window minimize (hide instead of minimize for better UX)
-  mainWindow.on('minimize', (event) => {
-    event.preventDefault();
-    mainWindow?.hide();
-  });
-}
-
-/**
- * Initialize application
- */
-async function initializeApp(): Promise<void> {
-  // Initialize IPC handlers (includes Model layer integration)
-  await initializeIPCHandlers();
-
-  // Register global hotkey
-  const settings = await settingsManager.getSettings();
-  registerGlobalHotkey(settings.hotkey);
-}
-
-/**
- * Register global hotkey
- */
-function registerGlobalHotkey(hotkey: string): void {
-  // Unregister any existing hotkey
-  globalShortcut.unregisterAll();
-
-  // Register new hotkey
-  const registered = globalShortcut.register(hotkey, () => {
-    showWindowWithSelectedText();
-  });
-
-  if (!registered) {
-    console.error('Failed to register hotkey:', hotkey);
-  } else {
-    console.log('Hotkey registered:', hotkey);
-  }
-}
-
-/**
- * Show window and process selected text
- */
-async function showWindowWithSelectedText(): Promise<void> {
-  try {
-    // Get selected text from clipboard
-    const selectedText = clipboard.readText();
-    
-    if (selectedText && selectedText.trim()) {
-      // Show window if hidden
-      if (mainWindow) {
-        if (!mainWindow.isVisible()) {
-          mainWindow.show();
-        }
-        mainWindow.focus();
-        
-        // Send selected text to renderer
-        mainWindow.webContents.send('text-selected', selectedText);
-      } else {
-        // Create window if it doesn't exist
-        await createWindow();
-        mainWindow?.webContents.once('did-finish-load', () => {
-          mainWindow?.webContents.send('text-selected', selectedText);
-        });
-      }
-    }
-  } catch (error) {
-    console.error('Error processing selected text:', error);
-  }
-}
-
-/**
- * App event handlers
- */
-
-// This method will be called when Electron has finished initialization
-app.whenReady().then(async () => {
-  await createWindow();
-  await initializeApp();
-
-  // On macOS, re-create window when dock icon is clicked
-  app.on('activate', () => {
-    if (BrowserWindow.getAllWindows().length === 0) {
-      createWindow();
-    }
-  });
-});
-
-// Quit when all windows are closed
-app.on('window-all-closed', () => {
-  // On macOS, keep app running even when all windows are closed
->>>>>>> 44e9b50d
+  // macOSではアプリを終了しない
   if (process.platform !== 'darwin') {
     app.quit();
   }
 });
 
-<<<<<<< HEAD
 /**
  * アプリ終了前のクリーンアップ
  */
-app.on('before-quit', () => {
+app.on('before-quit', async () => {
   console.log('Cleaning up before quit...');
   
   // シャットダウンイベント
   eventBus.emit(EventType.SYSTEM_SHUTDOWN, { timestamp: new Date() });
+  
+  // グローバルショートカットの解除
+  globalShortcut.unregisterAll();
   
   // コントローラーのクリーンアップ
   hotkeyController?.destroy();
@@ -555,6 +432,9 @@
   correctionController?.destroy();
   workflowOrchestrator?.destroy();
   
+  // Model層のクリーンアップ
+  await cleanupIPCHandlers();
+  
   // トレイの削除
   tray?.destroy();
 });
@@ -563,8 +443,9 @@
  * セキュリティ: 新規ウィンドウ作成を防止
  */
 app.on('web-contents-created', (event, contents) => {
-  contents.on('new-window', (event) => {
+  contents.on('new-window', (event, navigationUrl) => {
     event.preventDefault();
+    console.log('Prevented new window:', navigationUrl);
   });
   
   // ナビゲーション制限
@@ -576,34 +457,4 @@
 });
 
 // エクスポート
-export { mainWindow, eventBus };
-=======
-// Clean up before quitting
-app.on('before-quit', async () => {
-  // Unregister all global shortcuts
-  globalShortcut.unregisterAll();
-  
-  // Cleanup IPC handlers
-  await cleanupIPCHandlers();
-});
-
-// Handle app activation (macOS)
-app.on('activate', () => {
-  if (mainWindow === null) {
-    createWindow();
-  } else {
-    mainWindow.show();
-  }
-});
-
-// Security: Prevent new window creation
-app.on('web-contents-created', (event, contents) => {
-  contents.on('new-window', (event, navigationUrl) => {
-    event.preventDefault();
-    console.log('Prevented new window:', navigationUrl);
-  });
-});
-
-// Handle window control IPC
-export { mainWindow };
->>>>>>> 44e9b50d
+export { mainWindow, eventBus };